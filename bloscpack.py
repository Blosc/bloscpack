--- conflicted
+++ resolved
@@ -96,11 +96,7 @@
     ]
 CHECKSUMS_AVAIL = [c.name for c in CHECKSUMS]
 CHECKSUMS_LOOKUP = dict(((c.name, c) for c in CHECKSUMS))
-<<<<<<< HEAD
-DEAFULT_CHECKSUM = 'adler32'
-=======
 DEFAULT_CHECKSUM = 'adler32'
->>>>>>> 4167ee30
 
 def print_verbose(message, level=VERBOSE):
     """ Print message with desired verbosity level. """
@@ -694,7 +690,7 @@
             (args.nthreads, 's' if args.nthreads > 1 else ''))
 
 def pack_file(in_file, out_file, blosc_args, nchunks=None, chunk_size=None,
-        offsets=DEFAULT_OFFSETS, checksum=DEAFULT_CHECKSUM):
+        offsets=DEFAULT_OFFSETS, checksum=DEFAULT_CHECKSUM):
     """ Main function for compressing a file.
 
     Parameters
