#!/usr/bin/env python
# -*- coding: utf-8 -*-
# vim :set ft=py:

import os.path as path
import tempfile
import contextlib
import shutil
import struct
import numpy
import nose.tools as nt
from collections import namedtuple
import bloscpack
from bloscpack import *

def test_hashes():
    nt.assert_equal(len(CHECKSUMS), 9)
    checksums_avail = ['None', 'adler32', 'crc32',
            'md5', 'sha1', 'sha224', 'sha256', 'sha384', 'sha512']
    nt.assert_equal(CHECKSUMS_AVAIL, checksums_avail)
    # just make sure the hashes do actually compute something.
    csum_targets=[
        '',
        '\x13\x02\xc1\x03',
        '\xbd\xfa.\xaa',
        '\x04\x8fD\xd46\xd5$M\xd7c0\xb1$mUC',
        '\xae\xea\xddm\x86t\x86v\r\x96O\x9fuPh\x1a\x01!#\xe6',
        ' (W\xc8\x1b\x14\x16w\xec\xc4\xd7\x89xU\xc5\x02*\x15\xb4q\xe09\xd0$'+\
            '\xe2+{\x0e',
        's\x83U6N\x81\xa7\xd8\xd3\xce)E/\xa5N\xde\xda\xa6\x1c\x90*\xb0q&m='+\
            '\xea6\xc0\x02\x11-',
        'to\xef\xf2go\x08\xcf#\x9e\x05\x8d~\xa0R\xc1\x93/\xa5\x0b\x8b9'+\
            '\x91E\nKDYW\x1d\xff\x84\xbe\x11\x02X\xd1)"(\x0cO\tJ=\xf5f\x94',
        '\x12w\xc9V/\x84\xe4\x0cd\xf0@\xd2U:Ae\xd9\x9b\xfbm\xe2^*\xdc\x96KG'+\
            '\x06\xa9\xc7\xee\x02\x1d\xac\x08\xf3\x9a*/\x02\x8b\x89\xa0\x0b'+\
            '\xa5=r\xd2\x9b\xf5Z\xf0\xe9z\xb6d\xa7\x00\x12<7\x11\x08e',]
    for i,csum in enumerate(CHECKSUMS):
        nt.assert_equal(csum("\x23\x42\xbe\xef"), csum_targets[i])

def test_print_verbose():
    nt.assert_raises(TypeError, print_verbose, 'message', 'MAXIMUM')
    bloscpack.LEVEL = DEBUG
    # should probably hijack the print statement
    print_verbose('notification')
    bloscpack.LEVEL = NORMAL

def test_error():
    # switch out the exit, to make sure test-suite doesn't fall over
    backup = bloscpack.sys.exit
    bloscpack.sys.exit = lambda x: x
    # should probably hijack the print statement
    error('error')
    bloscpack.sys.exit = backup

def test_pretty_filesieze():

    nt.assert_equal('0B', pretty_size(0))
    nt.assert_equal('9.0T', pretty_size(9898989898879))
    nt.assert_equal('4.78G', pretty_size(5129898234))
    nt.assert_equal('12.3M', pretty_size(12898234))
    nt.assert_equal('966.7K', pretty_size(989898))
    nt.assert_equal('128.0B', pretty_size(128))
    nt.assert_equal(0, reverse_pretty('0B'))
    nt.assert_equal(8, reverse_pretty('8B'))
    nt.assert_equal(8192, reverse_pretty('8K'))
    nt.assert_equal(134217728, reverse_pretty('128M'))
    nt.assert_equal(2147483648, reverse_pretty('2G'))
    nt.assert_equal(2199023255552, reverse_pretty('2T'))
    # can't handle Petabytes, yet
    nt.assert_raises(ValueError, reverse_pretty, '2P')

def test_parser():
    # hmmm I guess we could override the error
    parser = create_parser()

def test_check_files():
    args = namedtuple('Args', 'force')(False)
    # check input_file exists
    nt.assert_raises(FileNotFound, check_files,
            'nosuchfile', 'nosuchfile', args)
    # check that output_file does not exists
    nt.assert_raises(FileNotFound, check_files, 'test_bloscpack.py',
            'test_bloscpack.py', args)
    # check that everything is fine
    args = namedtuple('Args', 'force')(True)
    nt.assert_equal(check_files('test_bloscpack.py',
        'test_bloscpack.py', args), None)

def test_nchunks():
    # tests for nchunks given
    # odd with no remainder
    nt.assert_equal((3, 3, 3), calculate_nchunks(9, nchunks=3))
    # even with no remaider
    nt.assert_equal((4, 2, 2), calculate_nchunks(8, nchunks=4))
    # odd with nchunks 2
    nt.assert_equal((2, 3, 4), calculate_nchunks(7, nchunks=2))
    # even with nchunks 2
    nt.assert_equal((2, 4, 4), calculate_nchunks(8, nchunks=2))
    # odd with nchunks 1
    nt.assert_equal((1, 0, 9), calculate_nchunks(9, nchunks=1))
    # even with nchunks 1
    nt.assert_equal((1, 0, 8), calculate_nchunks(8, nchunks=1))

    # once, from beginning to end
    nt.assert_equal((1,  0,  23), calculate_nchunks(23, nchunks=1))
    nt.assert_equal((2,  11, 12), calculate_nchunks(23, nchunks=2))
    nt.assert_equal((3,  11, 1),  calculate_nchunks(23, nchunks=3))
    nt.assert_equal((4,  7,  2),  calculate_nchunks(23, nchunks=4))
    nt.assert_equal((5,  5,  3),  calculate_nchunks(23, nchunks=5))
    nt.assert_equal((6,  4,  3),  calculate_nchunks(23, nchunks=6))
    nt.assert_equal((7,  3,  5),  calculate_nchunks(23, nchunks=7))
    nt.assert_equal((8,  3,  2),  calculate_nchunks(23, nchunks=8))
    nt.assert_equal((9,  2,  7),  calculate_nchunks(23, nchunks=9))
    nt.assert_equal((10, 2,  5),  calculate_nchunks(23, nchunks=10))
    nt.assert_equal((11, 2,  3),  calculate_nchunks(23, nchunks=11))
    nt.assert_equal((12, 2,  1),  calculate_nchunks(23, nchunks=12))
    nt.assert_equal((13, 1,  11), calculate_nchunks(23, nchunks=13))
    nt.assert_equal((14, 1,  10), calculate_nchunks(23, nchunks=14))
    nt.assert_equal((15, 1,  9),  calculate_nchunks(23, nchunks=15))
    nt.assert_equal((16, 1,  8),  calculate_nchunks(23, nchunks=16))
    nt.assert_equal((17, 1,  7),  calculate_nchunks(23, nchunks=17))
    nt.assert_equal((18, 1,  6),  calculate_nchunks(23, nchunks=18))
    nt.assert_equal((19, 1,  5),  calculate_nchunks(23, nchunks=19))
    nt.assert_equal((20, 1,  4),  calculate_nchunks(23, nchunks=20))
    nt.assert_equal((21, 1,  3),  calculate_nchunks(23, nchunks=21))
    nt.assert_equal((22, 1,  2),  calculate_nchunks(23, nchunks=22))
    nt.assert_equal((23, 1,  1),  calculate_nchunks(23, nchunks=23))

    # some more random spot tests
    nt.assert_equal((2, 8, 9), calculate_nchunks(17, nchunks=2))
    nt.assert_equal((4, 2, 2), calculate_nchunks(8, nchunks=4))
    nt.assert_equal((7, 3, 2), calculate_nchunks(20, nchunks=7))

    # the special case of no remainder and an empty last chunk
    nt.assert_equal((5, 4, 0), calculate_nchunks(16, nchunks=5))

    # check for nchunks bigger than in_file_size
    nt.assert_raises(ChunkingException, calculate_nchunks,
            23, nchunks=24)
    # check for zero or negative nchunks
    nt.assert_raises(ChunkingException, calculate_nchunks,
            23, nchunks=0)
    nt.assert_raises(ChunkingException, calculate_nchunks,
            23, nchunks=-1)

    # check for chunk_size bigger than in_file_size
    nt.assert_raises(ChunkingException, calculate_nchunks,
            23, chunk_size=24)
    # check for zero or negative chunk_size
    nt.assert_raises(ChunkingException, calculate_nchunks,
            23, chunk_size=0)
    nt.assert_raises(ChunkingException, calculate_nchunks,
            23, chunk_size=-1)

    nt.assert_equal((9, 1, 1), calculate_nchunks(9, chunk_size=1))
    nt.assert_equal((5, 2, 1), calculate_nchunks(9, chunk_size=2))
    nt.assert_equal((3, 3, 3), calculate_nchunks(9, chunk_size=3))
    nt.assert_equal((3, 4, 1), calculate_nchunks(9, chunk_size=4))
    nt.assert_equal((2, 5, 4), calculate_nchunks(9, chunk_size=5))
    nt.assert_equal((2, 6, 3), calculate_nchunks(9, chunk_size=6))
    nt.assert_equal((2, 7, 2), calculate_nchunks(9, chunk_size=7))
    nt.assert_equal((2, 8, 1), calculate_nchunks(9, chunk_size=8))
    nt.assert_equal((1, 0, 9), calculate_nchunks(9, chunk_size=9))

    # perhaps zero length files should not be supported
    nt.assert_equal((0,0,  0),
            calculate_nchunks(0))
    # single byte file
    nt.assert_equal((1,0,  1),
            calculate_nchunks(1))

    # just less than max
    nt.assert_equal((1,0,  blosc.BLOSC_MAX_BUFFERSIZE-1),
            calculate_nchunks(blosc.BLOSC_MAX_BUFFERSIZE-1))
    # exactly max
    nt.assert_equal((1,0,  blosc.BLOSC_MAX_BUFFERSIZE),
            calculate_nchunks(blosc.BLOSC_MAX_BUFFERSIZE))
    # just more than max
    nt.assert_equal((2, blosc.BLOSC_MAX_BUFFERSIZE, 1),
            calculate_nchunks(blosc.BLOSC_MAX_BUFFERSIZE+1))
    # max plus half max
    nt.assert_equal(
            (2, blosc.BLOSC_MAX_BUFFERSIZE, blosc.BLOSC_MAX_BUFFERSIZE/2),
            calculate_nchunks(blosc.BLOSC_MAX_BUFFERSIZE+
                blosc.BLOSC_MAX_BUFFERSIZE/2))
    # 4 * max +1
    nt.assert_equal((5, blosc.BLOSC_MAX_BUFFERSIZE, 1),
            calculate_nchunks(4*blosc.BLOSC_MAX_BUFFERSIZE+1))

    # check that giving both arguments raises an error
    nt.assert_raises(ValueError, calculate_nchunks,
            128, nchunks=23, chunk_size=23)

    # check overflow of nchunks due to chunk_size being too small
    # and thus stuff not fitting into the header
    nt.assert_raises(ChunkingException, calculate_nchunks,
            MAX_CHUNKS+1, chunk_size=1)
    # check overflow of chunk-size due to nchunks being too small
    nt.assert_raises(ChunkingException,
            calculate_nchunks, blosc.BLOSC_MAX_BUFFERSIZE*2+1, nchunks=2)

    # check underflow due to nchunks being too large
    nt.assert_raises(ChunkingException, calculate_nchunks,
            128, nchunks=129)
    # check underflow due to chunk_size being too large
    nt.assert_raises(ChunkingException, calculate_nchunks,
            128, chunk_size=129)

def test_decode_blosc_header():
    array_ = numpy.linspace(0, 100, 2e4).tostring()
    # basic test case
    blosc_args = DEFAULT_BLOSC_ARGS
    compressed = blosc.compress(array_, **blosc_args)
    header = decode_blosc_header(compressed)
    expected = {'versionlz': 1,
                'blocksize': 131072,
                'ctbytes': len(compressed),
                'version': 2,
                'flags': 1,
                'nbytes': len(array_),
                'typesize': blosc_args['typesize']}
    nt.assert_equal(expected, header)
    # deactivate shuffle
    blosc_args['shuffle'] = False
    compressed = blosc.compress(array_, **blosc_args)
    header = decode_blosc_header(compressed)
    expected = {'versionlz': 1,
                'blocksize': 131072,
                'ctbytes': len(compressed),
                'version': 2,
                'flags': 0, # no shuffle flag
                'nbytes': len(array_),
                'typesize': blosc_args['typesize']}
    nt.assert_equal(expected, header)
    # uncompressible data
    array_ = numpy.random.randn(2e4).tostring()
    blosc_args['shuffle'] = True
    compressed = blosc.compress(array_, **blosc_args)
    header = decode_blosc_header(compressed)
    expected = {'versionlz': 1,
                'blocksize': 131072,
                'ctbytes': len(array_) + 16, # original + 16 header bytes
                'version': 2,
                'flags': 3, # 1 for shuffle 2 for non-compressed
                'nbytes': len(array_),
                'typesize': blosc_args['typesize']}
    nt.assert_equal(expected, header)

<<<<<<< HEAD
def test_create_bloscpack_header():
    nt.assert_equal('%s\x01\x00\x00\x00\x00\x00\x00\x00\x00\x00\x00\x00' %
            MAGIC, create_bloscpack_header(0))
    nt.assert_equal('%s\x01\x00\x00\x00\x01\x00\x00\x00\x00\x00\x00\x00' %
            MAGIC, create_bloscpack_header(1))
    nt.assert_equal('%s\x01\x00\x00\x00\xff\xff\xff\xff\xff\xff\xff\xff' %
            MAGIC, create_bloscpack_header(-1))
    nt.assert_equal('%s\x01\x00\x00\x00\xff\xff\xff\xff\xff\xff\xff\x7f' %
            MAGIC, create_bloscpack_header(MAX_CHUNKS))
    nt.assert_equal('%s\x02\x00\x00\x00\x00\x00\x00\x00\x00\x00\x00\x00' %
            MAGIC, create_bloscpack_header(nchunks=0, format_version=2))
    nt.assert_equal('%s\xff\x00\x00\x00\x00\x00\x00\x00\x00\x00\x00\x00' %
            MAGIC, create_bloscpack_header(nchunks=0,
                format_version=MAX_FORMAT_VERSION))
    nt.assert_equal('%s\xff\x00\x00\x00\x01\x00\x00\x00\x00\x00\x00\x00' %
            MAGIC, create_bloscpack_header(nchunks=1,
                format_version=MAX_FORMAT_VERSION))
    nt.assert_raises(ValueError, create_bloscpack_header, MAX_CHUNKS+1)
    nt.assert_raises(ValueError, create_bloscpack_header, None)
    nt.assert_raises(ValueError, create_bloscpack_header, 'foo')
    nt.assert_raises(struct.error, create_bloscpack_header, nchunks=1,
=======
def test_create_options():
    nt.assert_equal('00000001', create_options(offsets=True))
    nt.assert_equal('00000001', create_options())
    nt.assert_equal('00000000', create_options(offsets=False))

def test_decode_options():
    nt.assert_equal({'offsets': True}, decode_options('00000001'))
    nt.assert_equal({'offsets': False}, decode_options('00000000'))


def test_create_bloscpack_header_arguments():
    # check format_version
    nt.assert_raises(ValueError, create_bloscpack_header, format_version=-1)
    nt.assert_raises(ValueError, create_bloscpack_header,
>>>>>>> 25bb924c
            format_version=MAX_FORMAT_VERSION+1)
    nt.assert_raises(TypeError, create_bloscpack_header, format_version='foo')
    # check checksum
    nt.assert_raises(ValueError, create_bloscpack_header, checksum=-1)
    nt.assert_raises(ValueError, create_bloscpack_header,
            checksum=len(CHECKSUMS)+1)
    nt.assert_raises(TypeError, create_bloscpack_header, checksum='foo')
    # check options argument
    # check for non-string
    nt.assert_raises(TypeError, create_bloscpack_header, options=0)
    nt.assert_raises(TypeError, create_bloscpack_header, options=1)
    # check for lengths too small and too large
    nt.assert_raises(ValueError, create_bloscpack_header, options='0')
    nt.assert_raises(ValueError, create_bloscpack_header, options='1')
    nt.assert_raises(ValueError, create_bloscpack_header, options='0000000')
    nt.assert_raises(ValueError, create_bloscpack_header, options='000000000')
    nt.assert_raises(ValueError, create_bloscpack_header, options='1111111')
    nt.assert_raises(ValueError, create_bloscpack_header, options='111111111')
    # check for non zeros and ones
    nt.assert_raises(ValueError, create_bloscpack_header, options='0000000a')
    nt.assert_raises(ValueError, create_bloscpack_header, options='aaaaaaaa')
    # check the typesize
    nt.assert_raises(ValueError, create_bloscpack_header, typesize=-1)
    nt.assert_raises(ValueError, create_bloscpack_header,
            typesize=blosc.BLOSC_MAX_TYPESIZE+1)
    # check chunk_size
    nt.assert_raises(ValueError, create_bloscpack_header,
            chunk_size=blosc.BLOSC_MAX_BUFFERSIZE+1)
    nt.assert_raises(ValueError, create_bloscpack_header, chunk_size=-2)
    nt.assert_raises(TypeError, create_bloscpack_header, chunk_size='foo')
    # check last_chunk
    nt.assert_raises(ValueError, create_bloscpack_header,
            last_chunk=blosc.BLOSC_MAX_BUFFERSIZE+1)
    nt.assert_raises(ValueError, create_bloscpack_header, last_chunk=-2)
    nt.assert_raises(TypeError, create_bloscpack_header, last_chunk='foo')
    # check value of nchunks
    nt.assert_raises(ValueError, create_bloscpack_header, nchunks=MAX_CHUNKS+1)
    nt.assert_raises(ValueError, create_bloscpack_header, nchunks=-2)
    nt.assert_raises(TypeError, create_bloscpack_header, nchunks='foo')

def test_create_bloscpack_header():
    # test with no arguments
    format_version =struct.pack('<B', FORMAT_VERSION)
    expected = MAGIC + format_version + \
        '\x00\x00\x00\xff\xff\xff\xff\xff\xff\xff\xff'+ \
        '\xff\xff\xff\xff\xff\xff\xff\xff\x00\x00\x00\x00\x00\x00\x00\x00'
    nt.assert_equal(expected, create_bloscpack_header())
    # test with arbitrary format_version
    expected = MAGIC + struct.pack('<B', 23) + \
        '\x00\x00\x00\xff\xff\xff\xff\xff\xff\xff\xff'+ \
        '\xff\xff\xff\xff\xff\xff\xff\xff\x00\x00\x00\x00\x00\x00\x00\x00'
    nt.assert_equal(expected, create_bloscpack_header(format_version=23))
    # test with options
    expected = MAGIC + format_version + \
        '\x01\x00\x00\xff\xff\xff\xff\xff\xff\xff\xff'+ \
        '\xff\xff\xff\xff\xff\xff\xff\xff\x00\x00\x00\x00\x00\x00\x00\x00'
    nt.assert_equal(expected, create_bloscpack_header(options='00000001'))
    expected = MAGIC + format_version + \
        '\x02\x00\x00\xff\xff\xff\xff\xff\xff\xff\xff'+ \
        '\xff\xff\xff\xff\xff\xff\xff\xff\x00\x00\x00\x00\x00\x00\x00\x00'
    nt.assert_equal(expected, create_bloscpack_header(options='00000010'))
    expected = MAGIC + format_version + \
        '\xff\x00\x00\xff\xff\xff\xff\xff\xff\xff\xff'+ \
        '\xff\xff\xff\xff\xff\xff\xff\xff\x00\x00\x00\x00\x00\x00\x00\x00'
    nt.assert_equal(expected, create_bloscpack_header(options='11111111'))
    # test with checksum
    expected = MAGIC + format_version + \
        '\x00\x01\x00\xff\xff\xff\xff\xff\xff\xff\xff'+ \
        '\xff\xff\xff\xff\xff\xff\xff\xff\x00\x00\x00\x00\x00\x00\x00\x00'
    nt.assert_equal(expected, create_bloscpack_header(checksum=1))
    expected = MAGIC + format_version + \
        '\x00\x08\x00\xff\xff\xff\xff\xff\xff\xff\xff'+ \
        '\xff\xff\xff\xff\xff\xff\xff\xff\x00\x00\x00\x00\x00\x00\x00\x00'
    nt.assert_equal(expected, create_bloscpack_header(checksum=8))
    # test with typesize
    expected = MAGIC + format_version + \
        '\x00\x00\x01\xff\xff\xff\xff\xff\xff\xff\xff'+ \
        '\xff\xff\xff\xff\xff\xff\xff\xff\x00\x00\x00\x00\x00\x00\x00\x00'
    nt.assert_equal(expected, create_bloscpack_header(typesize=1))
    expected = MAGIC + format_version + \
        '\x00\x00\x02\xff\xff\xff\xff\xff\xff\xff\xff'+ \
        '\xff\xff\xff\xff\xff\xff\xff\xff\x00\x00\x00\x00\x00\x00\x00\x00'
    nt.assert_equal(expected, create_bloscpack_header(typesize=2))
    expected = MAGIC + format_version + \
        '\x00\x00\x04\xff\xff\xff\xff\xff\xff\xff\xff'+ \
        '\xff\xff\xff\xff\xff\xff\xff\xff\x00\x00\x00\x00\x00\x00\x00\x00'
    nt.assert_equal(expected, create_bloscpack_header(typesize=4))
    expected = MAGIC + format_version + \
        '\x00\x00\xff\xff\xff\xff\xff\xff\xff\xff\xff'+ \
        '\xff\xff\xff\xff\xff\xff\xff\xff\x00\x00\x00\x00\x00\x00\x00\x00'
    nt.assert_equal(expected, create_bloscpack_header(typesize=255))
    # test with chunksize
    expected = MAGIC + format_version + \
        '\x00\x00\x00\x01\x00\x00\x00\xff\xff\xff\xff'+ \
        '\xff\xff\xff\xff\xff\xff\xff\xff\x00\x00\x00\x00\x00\x00\x00\x00'
    nt.assert_equal(expected, create_bloscpack_header(chunk_size=1))
    expected = MAGIC + format_version + \
        '\x00\x00\x00\x00\x00\x10\x00\xff\xff\xff\xff'+ \
        '\xff\xff\xff\xff\xff\xff\xff\xff\x00\x00\x00\x00\x00\x00\x00\x00'
    nt.assert_equal(expected,
            create_bloscpack_header(chunk_size=reverse_pretty('1M')))
    expected = MAGIC + format_version + \
        '\x00\x00\x00\xff\xff\xff\x7f\xff\xff\xff\xff'+ \
        '\xff\xff\xff\xff\xff\xff\xff\xff\x00\x00\x00\x00\x00\x00\x00\x00'
    nt.assert_equal(expected,
            create_bloscpack_header(chunk_size=blosc.BLOSC_MAX_BUFFERSIZE))
    # test with last_chunk
    expected = MAGIC + format_version + \
        '\x00\x00\x00\xff\xff\xff\xff\x01\x00\x00\x00'+ \
        '\xff\xff\xff\xff\xff\xff\xff\xff\x00\x00\x00\x00\x00\x00\x00\x00'
    nt.assert_equal(expected, create_bloscpack_header(last_chunk=1))
    expected = MAGIC + format_version + \
        '\x00\x00\x00\xff\xff\xff\xff\x00\x00\x10\x00'+ \
        '\xff\xff\xff\xff\xff\xff\xff\xff\x00\x00\x00\x00\x00\x00\x00\x00'
    nt.assert_equal(expected,
            create_bloscpack_header(last_chunk=reverse_pretty('1M')))
    expected = MAGIC + format_version + \
        '\x00\x00\x00\xff\xff\xff\xff\xff\xff\xff\x7f'+ \
        '\xff\xff\xff\xff\xff\xff\xff\xff\x00\x00\x00\x00\x00\x00\x00\x00'
    nt.assert_equal(expected,
            create_bloscpack_header(last_chunk=blosc.BLOSC_MAX_BUFFERSIZE))
    # test nchunks
    expected = MAGIC + format_version + \
        '\x00\x00\x00\xff\xff\xff\xff\xff\xff\xff\xff'+ \
        '\x00\x00\x00\x00\x00\x00\x00\x00\x00\x00\x00\x00\x00\x00\x00\x00'
    nt.assert_equal(expected, create_bloscpack_header(nchunks=0))
    expected = MAGIC + format_version + \
        '\x00\x00\x00\xff\xff\xff\xff\xff\xff\xff\xff'+ \
        '\x01\x00\x00\x00\x00\x00\x00\x00\x00\x00\x00\x00\x00\x00\x00\x00'
    nt.assert_equal(expected, create_bloscpack_header(nchunks=1))
    expected = MAGIC + format_version + \
        '\x00\x00\x00\xff\xff\xff\xff\xff\xff\xff\xff'+ \
        '\x7f\x00\x00\x00\x00\x00\x00\x00\x00\x00\x00\x00\x00\x00\x00\x00'
    nt.assert_equal(expected, create_bloscpack_header(nchunks=127))
    expected = MAGIC + format_version + \
        '\x00\x00\x00\xff\xff\xff\xff\xff\xff\xff\xff'+ \
        '\xff\xff\xff\xff\xff\xff\xff\x7f\x00\x00\x00\x00\x00\x00\x00\x00'
    nt.assert_equal(expected, create_bloscpack_header(nchunks=MAX_CHUNKS))

def test_decode_bloscpack_header():
    no_arg_return  = {
            'format_version': FORMAT_VERSION,
            'options':       '00000000',
            'checksum':      0,
            'typesize':      0,
            'chunk_size':    -1,
            'last_chunk':    -1,
            'nchunks':       -1,
            'RESERVED':      0,
            }
    def copy_and_set_return(key, value):
        copy_ = no_arg_return.copy()
        copy_[key] = value
        return copy_

    format_version =struct.pack('<B', FORMAT_VERSION)
    no_arg_input = MAGIC + format_version + \
        '\x00\x00\x00\xff\xff\xff\xff\xff\xff\xff\xff'+ \
        '\xff\xff\xff\xff\xff\xff\xff\xff\x00\x00\x00\x00\x00\x00\x00\x00'
    def copy_and_set_input(offset, value):
        return no_arg_input[0:offset] + value + \
            no_arg_input[offset+len(value):]
    # check with no args
    nt.assert_equal(no_arg_return, decode_bloscpack_header(no_arg_input))
    # check with format_version
    format_version_set = copy_and_set_input(4, '\x17')
    format_version_set_return = copy_and_set_return('format_version', 23)
    nt.assert_equal(format_version_set_return,
            decode_bloscpack_header(format_version_set))
    # check with options
    nt.assert_equal(copy_and_set_return('options', '00000001'),
            decode_bloscpack_header(copy_and_set_input(5, '\x01')))
    nt.assert_equal(copy_and_set_return('options', '11111111'),
            decode_bloscpack_header(copy_and_set_input(5, '\xff')))
    # check with checksum
    nt.assert_equal(copy_and_set_return('checksum', 1),
            decode_bloscpack_header(copy_and_set_input(6, '\x01')))
    nt.assert_equal(copy_and_set_return('checksum', 7),
            decode_bloscpack_header(copy_and_set_input(6, '\x07')))
    # check with typesize
    nt.assert_equal(copy_and_set_return('typesize', 1),
            decode_bloscpack_header(copy_and_set_input(7, '\x01')))
    nt.assert_equal(copy_and_set_return('typesize', 2),
            decode_bloscpack_header(copy_and_set_input(7, '\x02')))
    nt.assert_equal(copy_and_set_return('typesize', 4),
            decode_bloscpack_header(copy_and_set_input(7, '\x04')))
    nt.assert_equal(copy_and_set_return('typesize', 8),
            decode_bloscpack_header(copy_and_set_input(7, '\x08')))
    nt.assert_equal(copy_and_set_return('typesize', blosc.BLOSC_MAX_TYPESIZE),
            decode_bloscpack_header(copy_and_set_input(7, '\xff')))
    # check with chunk_size
    nt.assert_equal(copy_and_set_return('chunk_size', 1),
            decode_bloscpack_header(copy_and_set_input(8, '\x01\x00\x00\x00')))
    nt.assert_equal(copy_and_set_return('chunk_size', reverse_pretty('1M')),
            decode_bloscpack_header(copy_and_set_input(8, '\x00\x00\x10\x00')))
    nt.assert_equal(
            copy_and_set_return('chunk_size', blosc.BLOSC_MAX_BUFFERSIZE),
            decode_bloscpack_header(copy_and_set_input(8, '\xff\xff\xff\x7f')))
    # check with last_chunk
    nt.assert_equal(copy_and_set_return('last_chunk', 1),
            decode_bloscpack_header(copy_and_set_input(12, '\x01\x00\x00\x00')))
    nt.assert_equal(copy_and_set_return('last_chunk', reverse_pretty('1M')),
            decode_bloscpack_header(copy_and_set_input(12, '\x00\x00\x10\x00')))
    nt.assert_equal(
            copy_and_set_return('last_chunk', blosc.BLOSC_MAX_BUFFERSIZE),
            decode_bloscpack_header(copy_and_set_input(12, '\xff\xff\xff\x7f')))
    # check with nchunks
    nt.assert_equal(copy_and_set_return('nchunks', 1),
            decode_bloscpack_header(copy_and_set_input(16,
                '\x01\x00\x00\x00\x00\x00\x00\x00')))
    nt.assert_equal(copy_and_set_return('nchunks', reverse_pretty('1M')),
            decode_bloscpack_header(copy_and_set_input(16,
                '\x00\x00\x10\x00\x00\x00\x00\x00')))
    nt.assert_equal(
            copy_and_set_return('nchunks', MAX_CHUNKS),
            decode_bloscpack_header(copy_and_set_input(16,
                '\xff\xff\xff\xff\xff\xff\xff\x7f')))

def create_array(repeats, in_file, progress=None):
    with open(in_file, 'w') as in_fp:
        for i in range(repeats):
            array_ = numpy.linspace(i, i+1, 2e6)
            in_fp.write(array_.tostring())
            if progress is not None:
                progress(i)

@contextlib.contextmanager
def create_tmp_files():
    tdir = tempfile.mkdtemp()
    in_file = path.join(tdir, 'file')
    out_file = path.join(tdir, 'file.blp')
    dcmp_file = path.join(tdir, 'file.dcmp')
    yield tdir, in_file, out_file, dcmp_file
    shutil.rmtree(tdir)

def test_pack_unpack():
    pack_unpack(1)
    pack_unpack(1, nchunks=20)
    pack_unpack(1, nchunks=1)
    pack_unpack(1, nchunks=100)
    pack_unpack(1, chunk_size=reverse_pretty('1M'))
    pack_unpack(1, chunk_size=reverse_pretty('2M'))
    pack_unpack(1, chunk_size=reverse_pretty('4M'))
    pack_unpack(1, chunk_size=reverse_pretty('8M'))

def test_offsets():
    blosc_args = DEFAULT_BLOSC_ARGS
    with create_tmp_files() as (tdir, in_file, out_file, dcmp_file):
        create_array(1, in_file)
        bloscpack.pack_file(in_file, out_file, blosc_args, nchunks=6)
        with open(out_file, 'r+b') as input_fp:
            bloscpack_header_raw = input_fp.read(BLOSCPACK_HEADER_LENGTH)
            bloscpack_header = decode_bloscpack_header(bloscpack_header_raw)
            nchunks = bloscpack_header['nchunks']
            offsets_raw = input_fp.read(8 * nchunks)
            offsets = [decode_int64(offsets_raw[j - 8: j])
                    for j in xrange(8, nchunks * 8 + 1, 8)]
            # First chunks should start after header and offsets
            first = BLOSCPACK_HEADER_LENGTH + 8 * nchunks
            # We assume that the others are correct
            nt.assert_equal(offsets[0], first)
            nt.assert_equal([80, 1875276, 3604440, 5213381, 6742711, 8271898],
                    offsets)
            # try to read the second header
            input_fp.seek(1875276, 0)
            blosc_header_raw = input_fp.read(BLOSC_HEADER_LENGTH)
            expected = {'versionlz': 1,
                        'blocksize': 131072,
                        'ctbytes':   1729160,
                        'version':   2,
                        'flags':     1,
                        'nbytes':    3200000,
                        'typesize':  4}
            blosc_header = decode_blosc_header(blosc_header_raw)
            nt.assert_equal(expected, blosc_header)


def test_invalid_format():
    def raising_error(message):
        raise ValueError(message)
    bloscpack.error = raising_error
    # this will cause a bug if we ever reach 255 format versions
    bloscpack.FORMAT_VERSION = MAX_FORMAT_VERSION
    blosc_args = DEFAULT_BLOSC_ARGS
    with create_tmp_files() as (tdir, in_file, out_file, dcmp_file):
        create_array(1, in_file)
        bloscpack.pack_file(in_file, out_file, blosc_args)
        nt.assert_raises(ValueError, unpack_file, out_file, dcmp_file)
    bloscpack.error = error
    bloscpack.FORMAT_VERSION = FORMAT_VERSION

def test_file_corruption():
    blosc_args = DEFAULT_BLOSC_ARGS
    with create_tmp_files() as (tdir, in_file, out_file, dcmp_file):
        create_array(1, in_file)
        pack_file(in_file, out_file, blosc_args,
                nchunks=1)
        # now go in and modify a byte in the file
        with open(out_file, 'r+b') as input_fp:
            total = ""
            # read the header
            bloscpack_header_raw = input_fp.read(BLOSCPACK_HEADER_LENGTH)
            total += bloscpack_header_raw
            bloscpack_header = decode_bloscpack_header(bloscpack_header_raw)
            # read the offsets
            offsets_raw = input_fp.read(8 * bloscpack_header['nchunks'])
            total += offsets_raw
            # read the blosc header of the first chunk
            blosc_header_raw = input_fp.read(BLOSC_HEADER_LENGTH)
            total += blosc_header_raw
            # read in the rest
            byte = input_fp.read()
            total += byte[0:5]
            # flip a byte
            total += '\x00' if byte[5] == '\xff' else '\xff'
            total += byte[6:]
            input_fp.seek(0, 0)
            # and rewrite the whole thing back to the file
            input_fp.write(total)
        # now attempt to unpack it
        nt.assert_raises(ChecksumMismatch, unpack_file, out_file, dcmp_file)


def pack_unpack_hard():
    """ Test on somewhat larger arrays, but be nice to memory. """
    # Array is apprx. 1.5 GB large
    # should make chunk-size of apprx. 1MB
    pack_unpack(100, nchunks=1536)
    # should make apprx 1536 chunks
    pack_unpack(100, chunk_size=reverse_pretty('1M'))

def pack_unpack_extreme():
    """ Test on somewhat larer arrays, uses loads of memory. """
    # this will create a huge array, and then use the
    # blosc.BLOSC_MAX_BUFFERSIZE as chunk-szie
    pack_unpack(1000)

def pack_unpack(repeats, nchunks=None, chunk_size=None):
    blosc_args = DEFAULT_BLOSC_ARGS
    with create_tmp_files() as (tdir, in_file, out_file, dcmp_file):
        create_array(repeats, in_file)
        pack_file(in_file, out_file, blosc_args,
                nchunks=nchunks, chunk_size=chunk_size)
        unpack_file(out_file, dcmp_file)
        cmp(in_file, dcmp_file)

def cmp(file1, file2):
    """ File comparison utility with a small chunksize """
    chunk_size = reverse_pretty(DEFAULT_CHUNK_SIZE)
    with open(file1, 'rb') as afp, open(file2, 'rb') as bfp:
        while True:
            a = afp.read(chunk_size)
            b = bfp.read(chunk_size)
            if a == '' and b == '':
                return True
            else:
                nt.assert_equal(a, b)<|MERGE_RESOLUTION|>--- conflicted
+++ resolved
@@ -246,29 +246,6 @@
                 'typesize': blosc_args['typesize']}
     nt.assert_equal(expected, header)
 
-<<<<<<< HEAD
-def test_create_bloscpack_header():
-    nt.assert_equal('%s\x01\x00\x00\x00\x00\x00\x00\x00\x00\x00\x00\x00' %
-            MAGIC, create_bloscpack_header(0))
-    nt.assert_equal('%s\x01\x00\x00\x00\x01\x00\x00\x00\x00\x00\x00\x00' %
-            MAGIC, create_bloscpack_header(1))
-    nt.assert_equal('%s\x01\x00\x00\x00\xff\xff\xff\xff\xff\xff\xff\xff' %
-            MAGIC, create_bloscpack_header(-1))
-    nt.assert_equal('%s\x01\x00\x00\x00\xff\xff\xff\xff\xff\xff\xff\x7f' %
-            MAGIC, create_bloscpack_header(MAX_CHUNKS))
-    nt.assert_equal('%s\x02\x00\x00\x00\x00\x00\x00\x00\x00\x00\x00\x00' %
-            MAGIC, create_bloscpack_header(nchunks=0, format_version=2))
-    nt.assert_equal('%s\xff\x00\x00\x00\x00\x00\x00\x00\x00\x00\x00\x00' %
-            MAGIC, create_bloscpack_header(nchunks=0,
-                format_version=MAX_FORMAT_VERSION))
-    nt.assert_equal('%s\xff\x00\x00\x00\x01\x00\x00\x00\x00\x00\x00\x00' %
-            MAGIC, create_bloscpack_header(nchunks=1,
-                format_version=MAX_FORMAT_VERSION))
-    nt.assert_raises(ValueError, create_bloscpack_header, MAX_CHUNKS+1)
-    nt.assert_raises(ValueError, create_bloscpack_header, None)
-    nt.assert_raises(ValueError, create_bloscpack_header, 'foo')
-    nt.assert_raises(struct.error, create_bloscpack_header, nchunks=1,
-=======
 def test_create_options():
     nt.assert_equal('00000001', create_options(offsets=True))
     nt.assert_equal('00000001', create_options())
@@ -283,7 +260,6 @@
     # check format_version
     nt.assert_raises(ValueError, create_bloscpack_header, format_version=-1)
     nt.assert_raises(ValueError, create_bloscpack_header,
->>>>>>> 25bb924c
             format_version=MAX_FORMAT_VERSION+1)
     nt.assert_raises(TypeError, create_bloscpack_header, format_version='foo')
     # check checksum
